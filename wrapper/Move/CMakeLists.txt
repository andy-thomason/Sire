--- conflicted
+++ resolved
@@ -13,7 +13,6 @@
 include_directories( BEFORE ${SIRE_INCLUDE_DIR}/SireMove
                             ${SIRE_INCLUDE_DIR} )
 
-<<<<<<< HEAD
 if (${SIRE_USE_OPENMM})
   if (${SIRE_OpenMM_FOUND})
       include_directories( ${SIRE_OpenMM_INCLUDE_DIR} )
@@ -27,18 +26,6 @@
 else()
   set( SIRE_OPENMM_LIBRARIES "" )
   set( PYPP_OPENMM_SOURCES "" )
-=======
-if (${SIRE_OpenMM_FOUND})
-    include_directories( ${SIRE_OpenMM_INCLUDE_DIR} )
-    add_definitions( "-DSIRE_USE_OPENMM" )
-    set( SIRE_OPENMM_LIBRARIES ${SIRE_OpenMM_LIBRARIES} )
-
-
-else()
-    message("OpenMM was not found, installing wrappers without OpenMM support")
-    set( SIRE_OPENMM_LIBRARIES "" )
-    message( "${SIRE_OPENMM_WRAPPERS}" )
->>>>>>> 2ff9d4a8
 endif()
 
 # Other python wrapping directories
@@ -67,7 +54,7 @@
                          OUTPUT_NAME "Move"
                          PREFIX "_"
                          SUFFIX ${PYTHON_MODULE_EXTENSION}
-		       )
+                        )
 
 target_link_libraries (Move
                        SirePython
